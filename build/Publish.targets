<Project>

  <PropertyGroup>
    <DependencyAssetsDir>$(RepositoryRoot).deps\assets\</DependencyAssetsDir>
    <DependencyPackagesDir>$(RepositoryRoot).deps\packages\</DependencyPackagesDir>
    <DependencyMirrorDir>$(RepositoryRoot).deps\mirror\</DependencyMirrorDir>
    <!-- This file is used by the dotnet/cli to determine if our shared framework aligns with the version they pull. -->
    <BaseRuntimeVersionFileName>aspnetcore_base_runtime.version</BaseRuntimeVersionFileName>
    <BaseRuntimeVersionFile>$(IntermediateDir)$(BaseRuntimeVersionFileName)</BaseRuntimeVersionFile>
    <LatestRuntimeVersionFileName>latest.aspnetcore.version</LatestRuntimeVersionFileName>
    <LatestRuntimeVersionFile>$(IntermediateDir)$(LatestRuntimeVersionFileName)</LatestRuntimeVersionFile>

    <PublishDependsOn>
      ResolveCommitHash;
      PrepareOutputPaths;
      GetFilesToPublish;
      CopyToPublishArtifacts;
      PublishToAzureFeed;
      PublishToTransportFeed;
      PublishToMyGet;
    </PublishDependsOn>

    <!-- Settings for pushing to the transport feed -->
    <PushToBlobFeed_Overwrite Condition="'$(PushToBlobFeed_Overwrite)' == ''">false</PushToBlobFeed_Overwrite>
    <PushToBlobFeed_MaxClients Condition="'$(PushToBlobFeed_MaxClients)' == ''">8</PushToBlobFeed_MaxClients>
    <BlobFileRelativePathBase Condition="'$(BlobFileRelativePathBase)' == ''">assets</BlobFileRelativePathBase>
    <BlobFileRelativePathBase Condition="!HasTrailingSlash('$(BlobFileRelativePathBase)')">$(BlobFileRelativePathBase)/</BlobFileRelativePathBase>
  </PropertyGroup>

  <Target Name="Publish" DependsOnTargets="$(PublishDependsOn)" />

  <Target Name="GeneratePublishFiles" DependsOnTargets="ResolveCommitHash">
    <MakeDir Directories="$(IntermediateDir)" />

    <!--
      Used by the dotnet/cli build to determine which version of Microsoft.NETCore.App is used.
    -->
    <WriteLinesToFile File="$(BaseRuntimeVersionFile)" Lines="$(MicrosoftNETCoreApp21PackageVersion)" Overwrite="true" />

    <!--
      Used by the downloader scripts when pulling from a 'channel' instead of a specific version.
      The second line must be the package version.
      See dotnet-install.ps1/sh.
    -->
    <WriteLinesToFile
      File="$(LatestRuntimeVersionFile)"
      Lines="$(CommitHash);$(PackageVersion)"
      Overwrite="true" />

    <ItemGroup>
      <SharedFxVersionBadge Include="$(ArtifactsDir)$(SharedFxInstallerName)-%(AllSharedFxRIDs.Identity)-version-badge.svg" />
    </ItemGroup>

    <GenerateSvgBadge
      OutputPath="%(SharedFxVersionBadge.Identity)"
      Label="version"
      Value="$(PackageVersion)" />
  </Target>

  <Target Name="GetFilesToPublish" DependsOnTargets="GetArtifactInfo;GeneratePublishFiles">
    <PropertyGroup>
      <BlobBasePath>Runtime/$(PackageVersion)/</BlobBasePath>
      <AliasBlobBasePath>Runtime/$(SharedFxCliBlobChannel)/</AliasBlobBasePath>
      <PackageArchiveFileName>nuGetPackagesArchive-$(PackageVersion).lzma</PackageArchiveFileName>
      <InstallerBaseFileName>aspnetcore-runtime-$(PackageVersion)</InstallerBaseFileName>
      <InstallerAliasBaseFileName>aspnetcore-runtime-latest</InstallerAliasBaseFileName>
      <IntermediateInstallerBaseFileName>aspnetcore-runtime-internal-$(PackageVersion)</IntermediateInstallerBaseFileName>
    </PropertyGroup>

    <ItemGroup>
<<<<<<< HEAD
=======
      <PackagesToPublishToTransport Include="$(DependencySymbolsDir)\**\*.symbols.nupkg" />

>>>>>>> 127b374b
      <!-- Intermediate files passed on to the dotnet-CLI. -->
      <FilesToPublish Include="$(DependencyAssetsDir)$(PackageArchiveFileName)" >
        <RelativeBlobPath>$(BlobBasePath)$(PackageArchiveFileName)</RelativeBlobPath>
        <ManifestArtifactData>ShipInstaller=dotnetcli</ManifestArtifactData>
      </FilesToPublish>

      <FilesToPublish Include="$(DependencyAssetsDir)$(IntermediateInstallerBaseFileName)-%(IntermediateInstaller.Identity)%(IntermediateInstaller.FileExt)" Condition=" '%(IntermediateInstaller.Identity)' != '' ">
        <RelativeBlobPath>$(BlobBasePath)$(IntermediateInstallerBaseFileName)-%(IntermediateInstaller.Identity)%(IntermediateInstaller.FileExt)</RelativeBlobPath>
        <ManifestArtifactData>ShipInstaller=dotnetcli</ManifestArtifactData>
      </FilesToPublish>

      <FilesToPublish Include="$(BaseRuntimeVersionFile)">
        <RelativeBlobPath>$(BlobBasePath)$(BaseRuntimeVersionFileName)</RelativeBlobPath>
        <ManifestArtifactData>ShipInstaller=dotnetcli</ManifestArtifactData>
        <ContentType>text/plain</ContentType>
      </FilesToPublish>

      <!-- Archive installers -->
      <FilesToPublish Include="$(DependencyAssetsDir)$(InstallerBaseFileName)-%(NativeInstaller.Identity)%(NativeInstaller.FileExt)" Condition=" '%(NativeInstaller.FileExt)' != '' ">
        <RelativeBlobPath>$(BlobBasePath)$(InstallerBaseFileName)-%(NativeInstaller.Identity)%(NativeInstaller.FileExt)</RelativeBlobPath>
        <ManifestArtifactData>ShipInstaller=dotnetcli</ManifestArtifactData>
      </FilesToPublish>

      <!-- Support for README badges and dotnet-install.ps1/sh -->
      <FilesToPublish Include="$(DependencyAssetsDir)$(InstallerBaseFileName)-%(NativeInstaller.Identity)%(NativeInstaller.FileExt)" Condition=" '%(NativeInstaller.FileExt)' != '' ">
        <RelativeBlobPath>$(AliasBlobBasePath)$(InstallerAliasBaseFileName)-%(NativeInstaller.Identity)%(NativeInstaller.FileExt)</RelativeBlobPath>
        <ManifestArtifactData>ShipInstaller=dotnetcli</ManifestArtifactData>
        <Overwrite>true</Overwrite>
        <!-- These uploads duplicate the same blob in a separate location for README download links and to make dotnet-install.ps1/sh work when specifying -Channel. -->
        <IsDuplicateUpload>true</IsDuplicateUpload>
      </FilesToPublish>

      <FilesToPublish Include="@(SharedFxVersionBadge)">
        <RelativeBlobPath>$(AliasBlobBasePath)%(SharedFxVersionBadge.FileName)%(SharedFxVersionBadge.Extension)</RelativeBlobPath>
        <ManifestArtifactData>ShipInstaller=dotnetcli</ManifestArtifactData>
        <CacheControl>no-cache, no-store, must-revalidate</CacheControl>
        <ContentType>image/svg+xml</ContentType>
        <Overwrite>true</Overwrite>
      </FilesToPublish>

      <FilesToPublish Include="$(LatestRuntimeVersionFile)">
        <RelativeBlobPath>$(AliasBlobBasePath)$(LatestRuntimeVersionFileName)</RelativeBlobPath>
        <ManifestArtifactData>ShipInstaller=dotnetcli</ManifestArtifactData>
        <CacheControl>no-cache, no-store, must-revalidate</CacheControl>
        <ContentType>text/plain</ContentType>
        <Overwrite>true</Overwrite>
      </FilesToPublish>

      <!-- Packages -->
      <PackageToMirror Include="$(DependencyMirrorDir)%(ExternalDependency.Identity).%(ExternalDependency.Version).nupkg"
                        Condition=" '%(ExternalDependency.Mirror)' == 'true' " />

      <_PackageArtifactInfo
        Include="@(ArtifactInfo)"
        ArtifactPath="$(DependencyPackagesDir)%(ArtifactInfo.PackageId).%(ArtifactInfo.Version).nupkg"
        Condition="'%(ArtifactInfo.ArtifactType)' == 'NuGetPackage'" />

      <_SymbolsPackageArtifactInfo
        Include="@(ArtifactInfo)"
        ArtifactPath="$(DependencyPackagesDir)%(ArtifactInfo.PackageId).%(ArtifactInfo.Version).symbols.nupkg"
        Condition="'%(ArtifactInfo.ArtifactType)' == 'NuGetSymbolsPackage'" />

      <NpmPackageToPublish Include="$(DependencyAssetsDir)%(ArtifactInfo.FileName)%(ArtifactInfo.Extension)" Condition="'%(ArtifactInfo.ArtifactType)' == 'NpmPackage'" />
    </ItemGroup>

    <!-- Join required because shipping category is stored in universe (PackageArtifact), but information about package ID and version comes from repos (ArtifactInfo). -->
    <RepoTasks.JoinItems
      Left="@(_PackageArtifactInfo)" LeftKey="PackageId" LeftMetadata="*" LeftItemSpec="Identity"
      Right="@(PackageArtifact)" RightMetadata="Category">
      <Output TaskParameter="JoinResult" ItemName="_PackageArtifactInfoWithCategory" />
    </RepoTasks.JoinItems>

    <ItemGroup>
      <_MissingPackageArtifact Include="@(PackageArtifact)" />
      <_MissingPackageArtifact Remove="%(_PackageArtifactInfoWithCategory.PackageId)" />
    </ItemGroup>

    <RepoTasks.JoinItems
      Left="@(_SymbolsPackageArtifactInfo)" LeftKey="PackageId" LeftMetadata="*" LeftItemSpec="Identity"
      Right="@(PackageArtifact)" RightMetadata="Category">
      <Output TaskParameter="JoinResult" ItemName="_SymbolsArtifactInfoWithCategory" />
    </RepoTasks.JoinItems>

    <!--
      Add symbols packages to PackageToPublish after validating PackageToPublish matches PackageArtifact.
      We don't always produce a symbols package for each regular packages.
    -->
    <ItemGroup>
      <PackageToPublish Include="%(_PackageArtifactInfoWithCategory.ArtifactPath)" Category="%(_PackageArtifactInfoWithCategory.Category)" />
      <PackageToPublish Include="%(_SymbolsArtifactInfoWithCategory.ArtifactPath)" Category="%(_SymbolsArtifactInfoWithCategory.Category)" />
    </ItemGroup>
  </Target>

  <Target Name="_CheckFilesToPublish">
    <ItemGroup>
      <_MissingArtifactFile Include="@(FilesToPublish)" Condition="!Exists(%(FilesToPublish.Identity))" />
      <_MissingArtifactFile Include="@(NpmPackageToPublish)" Condition="!Exists(%(NpmPackageToPublish.Identity))" />
      <_MissingArtifactFile Include="@(PackageToMirror)" Condition="!Exists(%(PackageToMirror.Identity))" />
      <_MissingArtifactFile Include="@(PackageToPublish)" Condition="!Exists(%(PackageToPublish.Identity))" />
    </ItemGroup>

    <Error Text="Missing expected files:%0A - @(_MissingArtifactFile, '%0A - ')" Condition="@(_MissingArtifactFile->Count()) != 0" />
    <Error Text="Missing expected packages from PackageToPublish. These were defined as expected PackageArtifact's in artifacts.props: %0A - @(_MissingPackageArtifact, '%0A - ')" Condition="@(_MissingPackageArtifact->Count()) != 0" />
  </Target>

  <Target Name="CopyToPublishArtifacts" DependsOnTargets="_CheckFilesToPublish">
    <Copy SourceFiles="%(FilesToPublish.Identity)" DestinationFiles="$(ArtifactsDir)%(FilesToPublish.RelativeBlobPath)" Condition="'%(FilesToPublish.RelativeBlobPath)' != ''" />
  </Target>

  <Target Name="PublishToMyGet"
          DependsOnTargets="_CheckFilesToPublish;GetToolsets"
          Condition="'$(PublishToMyget)' == 'true'">

    <Error Text="Missing required property: PublishMyGetFeedUrl"  Condition=" '$(PublishMyGetFeedUrl)' == '' "/>
    <Error Text="Missing required property: PublishMyGetNpmRegistryUrl"  Condition=" '$(PublishMyGetNpmRegistryUrl)' == '' "/>
    <Error Text="Missing required property: PublishMyGetFeedKey"  Condition=" '$(PublishMyGetFeedKey)' == '' "/>

    <!-- Contains the super set of packages that we'd like to publish to MyGet and Azure blob -->
    <ItemGroup>
      <PackageToPublishToMyGet Include="@(PackageToPublish)" />
      <PackageToPublishToMyGet Include="@(PackageToMirror)" />
    </ItemGroup>

    <Error Message="No packages found to publish" Condition="@(PackageToPublishToMyGet->Count()) == 0" />

    <PushNuGetPackages
      Packages="@(PackageToPublishToMyGet)"
      Feed="$(PublishMyGetFeedUrl)"
      ApiKey="$(PublishMyGetFeedKey)" />

    <PropertyGroup>
      <AuthTokenSetting>$(PublishMyGetNpmRegistryUrl.Replace("https:", "")):_authToken</AuthTokenSetting>
    </PropertyGroup>

    <Exec Command="npm config set &quot;$(AuthTokenSetting)&quot; $(PublishMyGetFeedKey)"
          StandardOutputImportance="Normal" />

    <Run FileName="npm"
         Arguments="publish;--registry;$(PublishMyGetNpmRegistryUrl);%(NpmPackageToPublish.Identity)"
         MaxRetries="5"
         UseShellExecute="true"
         ContinueOnError="true">
      <Output TaskParameter="ExitCode" ItemName="_NpmExitCodes" />
    </Run>

    <Exec Command="npm config delete $(AuthTokenSetting)"
          StandardOutputImportance="Normal" />

    <Error Text="Publishing npm modules failed" Condition="%(_NpmExitCodes.Identity) != 0" />
  </Target>

  <Target Name="PublishToAzureFeed"
    DependsOnTargets="_CheckFilesToPublish"
    Condition="'$(PublishToAzureFeed)' == 'true'">

    <PropertyGroup>
      <!--
        Allow setting AzureBlobRelativePathBase to control the base path of all uploaded blobs.
        AzureBlobRelativePathBase should end in a slash.
      -->
      <AzureBlobRelativePathBase Condition="'$(AzureBlobRelativePathBase)' != '' AND !HasTrailingSlash('$(AzureBlobRelativePathBase)')">$(AzureBlobRelativePathBase)/</AzureBlobRelativePathBase>
    </PropertyGroup>

    <ItemGroup Condition=" '$(AzureBlobRelativePathBase)' != '' ">
      <FilesToPublish Update="@(FilesToPublish)" RelativeBlobPath="$(AzureBlobRelativePathBase)%(FilesToPublish.RelativeBlobPath)" />
    </ItemGroup>

    <RepoTasks.PublishToAzureBlob
        AccountName="$(AzureAccountName)"
        SharedAccessToken="$(AzureSharedAccessToken)"
        ContainerName="$(AzureContainerName)"
        Files="@(FilesToPublish)" />
  </Target>

  <Target Name="PublishToTransportFeed"
    DependsOnTargets="ResolveCommitHash;GetFilesToPublish;_CheckFilesToPublish"
    Condition="'$(PublishToTransportFeed)' == 'true'">

    <ItemGroup>
<<<<<<< HEAD
      <PackageToPublishToTransport
        Include="@(PackageToPublish)"
        Condition="'%(PackageToPublish.Category)' == 'ship'" />
=======
      <PackagesToPublishToTransport
        Include="%(PackagesToPublish.ArtifactPath)"
        Condition="'%(PackagesToPublish.Category)' == 'ship'" />
>>>>>>> 127b374b

      <PackageToPublishToTransport
        Include="@(PackageToPublish)"
        ManifestArtifactData="NonShipping=true"
        Condition="'%(PackagesToPublish.Category)' != 'ship'" />

      <!-- Filter aliased artifacts to workaround dotnet/buildtools#1855 -->
      <FilesToPublishToTransport Include="@(FilesToPublish)"
        RelativeBlobPath="$(BlobFileRelativePathBase)%(FilesToPublish.RelativeBlobPath)"
        ManifestArtifactData="%(FilesToPublish.ManifestArtifactData)"
        Condition=" '%(FilesToPublish.IsDuplicateUpload)' != 'true' " />
    </ItemGroup>


    <PushToBlobFeed ExpectedFeedUrl="$(PublishBlobFeedUrl)"
                    AccountKey="$(PublishBlobFeedKey)"
                    ItemsToPush="@(PackageToPublishToTransport)"
                    Overwrite="$(PushToBlobFeed_Overwrite)"
                    ManifestBuildId="$(Version)"
                    ManifestBuildData="ProductVersion=$(PackageVersion);UniverseCommitHash=$(CommitHash)"
                    ManifestCommit="$(CommitHash)"
                    ManifestName="aspnet"
                    MaxClients="$(PushToBlobFeed_MaxClients)"
                    Condition="@(PackageToPublish->Count()) != 0" />

    <PushToBlobFeed ExpectedFeedUrl="$(PublishBlobFeedUrl)"
                    AccountKey="$(PublishBlobFeedKey)"
                    ItemsToPush="@(FilesToPublishToTransport)"
                    PublishFlatContainer="true"
                    Overwrite="$(PushToBlobFeed_Overwrite)"
                    ManifestBuildId="$(Version)"
                    ManifestBuildData="ProductVersion=$(PackageVersion);UniverseCommitHash=$(CommitHash)"
                    ManifestCommit="$(CommitHash)"
                    ManifestName="aspnet"
                    MaxClients="$(PushToBlobFeed_MaxClients)" />
  </Target>

</Project><|MERGE_RESOLUTION|>--- conflicted
+++ resolved
@@ -68,11 +68,6 @@
     </PropertyGroup>
 
     <ItemGroup>
-<<<<<<< HEAD
-=======
-      <PackagesToPublishToTransport Include="$(DependencySymbolsDir)\**\*.symbols.nupkg" />
-
->>>>>>> 127b374b
       <!-- Intermediate files passed on to the dotnet-CLI. -->
       <FilesToPublish Include="$(DependencyAssetsDir)$(PackageArchiveFileName)" >
         <RelativeBlobPath>$(BlobBasePath)$(PackageArchiveFileName)</RelativeBlobPath>
@@ -252,15 +247,9 @@
     Condition="'$(PublishToTransportFeed)' == 'true'">
 
     <ItemGroup>
-<<<<<<< HEAD
       <PackageToPublishToTransport
         Include="@(PackageToPublish)"
-        Condition="'%(PackageToPublish.Category)' == 'ship'" />
-=======
-      <PackagesToPublishToTransport
-        Include="%(PackagesToPublish.ArtifactPath)"
         Condition="'%(PackagesToPublish.Category)' == 'ship'" />
->>>>>>> 127b374b
 
       <PackageToPublishToTransport
         Include="@(PackageToPublish)"
