// Copyright (c) .NET Foundation. All rights reserved.
// Licensed under the Apache License, Version 2.0. See License.txt in the project root for license information.

using System;
using System.Collections.Generic;
using System.Linq;
using System.Net.Http;
using System.Runtime.CompilerServices;
using System.Threading.Tasks;
using Microsoft.AspNetCore.Server.IntegrationTesting;
using Microsoft.AspNetCore.Testing.xunit;
using Microsoft.Extensions.Logging;
using Microsoft.Extensions.Logging.Testing;
using Microsoft.Net.Http.Headers;
using Xunit;
using Xunit.Abstractions;
using Xunit.Sdk;

namespace ServerComparison.FunctionalTests
{
    public class ResponseTests : LoggedTest
    {
        public ResponseTests(ITestOutputHelper output) : base(output)
        {
        }

        public static TestMatrix TestVariants
            => TestMatrix.ForServers(ServerType.IISExpress, ServerType.Kestrel, ServerType.Nginx, ServerType.HttpSys)
                .WithTfms(Tfm.NetCoreApp22)
                .WithAllAncmVersions()
                .WithAllHostingModels();

        [ConditionalTheory]
        [MemberData(nameof(TestVariants))]
        public Task ResponseFormats_ContentLength(TestVariant variant)
        {
            return ResponseFormats(variant, CheckContentLengthAsync);
        }

        [ConditionalTheory]
        [MemberData(nameof(TestVariants))]
        public Task ResponseFormats_Chunked(TestVariant variant)
        {
            return ResponseFormats(variant, CheckChunkedAsync);
        }

        [ConditionalTheory]
        [MemberData(nameof(TestVariants))]
        public Task ResponseFormats_ManuallyChunk(TestVariant variant)
        {
            return ResponseFormats(variant, CheckManuallyChunkedAsync);
        }

        public static TestMatrix SelfhostTestVariants
            => TestMatrix.ForServers(ServerType.Kestrel, ServerType.HttpSys)
                .WithTfms(Tfm.NetCoreApp22);

<<<<<<< HEAD
        // Connection Close tests do not work through reverse proxies
        [ConditionalTheory]
        [MemberData(nameof(SelfhostTestVariants))]
        public Task ResponseFormats_Http10ConnectionClose(TestVariant variant)
=======
        [Theory]
        [InlineData(RuntimeFlavor.CoreClr, ApplicationType.Portable)]
        [InlineData(RuntimeFlavor.CoreClr, ApplicationType.Standalone)]
        public Task ResponseFormats_Kestrel_ManuallyChunk(RuntimeFlavor runtimeFlavor, ApplicationType applicationType)
        {
            return ResponseFormats(ServerType.Kestrel, runtimeFlavor, RuntimeArchitecture.x64, CheckManuallyChunkedAsync, applicationType);
        }

        [Theory]
        [InlineData(RuntimeFlavor.CoreClr, ApplicationType.Portable)]
        [InlineData(RuntimeFlavor.CoreClr, ApplicationType.Standalone)]
        public Task ResponseFormats_Kestrel_ManuallyChunkAndClose(RuntimeFlavor runtimeFlavor, ApplicationType applicationType)
        {
            return ResponseFormats(ServerType.Kestrel, runtimeFlavor, RuntimeArchitecture.x64, CheckManuallyChunkedAndCloseAsync, applicationType);
        }

        // Nginx
        [ConditionalTheory(Skip = "Nginx tests are broken in PR checks: https://github.com/aspnet/AspNetCore-Internal/issues/1525")]
        [OSSkipCondition(OperatingSystems.Windows)]
        [InlineData(RuntimeFlavor.CoreClr, ApplicationType.Portable)]
        [InlineData(RuntimeFlavor.CoreClr, ApplicationType.Standalone)]
        public Task ResponseFormats_Nginx_ContentLength( RuntimeFlavor runtimeFlavor, ApplicationType applicationType)
>>>>>>> 436076fd
        {
            return ResponseFormats(variant, CheckHttp10ConnectionCloseAsync);
        }

<<<<<<< HEAD
        [ConditionalTheory]
        [MemberData(nameof(SelfhostTestVariants))]
        public Task ResponseFormats_Http11ConnectionClose(TestVariant variant)
=======
        [ConditionalTheory(Skip = "Nginx tests are broken in PR checks: https://github.com/aspnet/AspNetCore-Internal/issues/1525")]
        [OSSkipCondition(OperatingSystems.Windows)]
        [InlineData(RuntimeFlavor.CoreClr, ApplicationType.Portable)]
        [InlineData(RuntimeFlavor.CoreClr, ApplicationType.Standalone)]
        public Task ResponseFormats_Nginx_Chunked(RuntimeFlavor runtimeFlavor, ApplicationType applicationType)
>>>>>>> 436076fd
        {
            return ResponseFormats(variant, CheckHttp11ConnectionCloseAsync);
        }

<<<<<<< HEAD
        [ConditionalTheory]
        [MemberData(nameof(SelfhostTestVariants))]
        public Task ResponseFormats_ManuallyChunkAndClose(TestVariant variant)
=======
        [ConditionalTheory(Skip = "Nginx tests are broken in PR checks: https://github.com/aspnet/AspNetCore-Internal/issues/1525")]
        [OSSkipCondition(OperatingSystems.Windows)]
        [InlineData(RuntimeFlavor.CoreClr, ApplicationType.Portable)]
        [InlineData(RuntimeFlavor.CoreClr, ApplicationType.Standalone)]
        public Task ResponseFormats_Nginx_ManuallyChunk(RuntimeFlavor runtimeFlavor, ApplicationType applicationType)
>>>>>>> 436076fd
        {
            return ResponseFormats(variant, CheckManuallyChunkedAndCloseAsync);
        }

        private async Task ResponseFormats(TestVariant variant, Func<HttpClient, ILogger, Task> scenario, [CallerMemberName] string testName = null)
        {
            testName = $"{testName}_{variant.Server}_{variant.Tfm}_{variant.Architecture}_{variant.ApplicationType}";
            using (StartLog(out var loggerFactory, testName))
            {
                var logger = loggerFactory.CreateLogger("ResponseFormats");

                var deploymentParameters = new DeploymentParameters(variant)
                {
                    ApplicationPath = Helpers.GetApplicationPath(),
                    EnvironmentName = "Responses"
                };

                if (variant.Server == ServerType.Nginx)
                {
                    deploymentParameters.ServerConfigTemplateContent = Helpers.GetNginxConfigContent("nginx.conf");
                }

                using (var deployer = IISApplicationDeployerFactory.Create(deploymentParameters, loggerFactory))
                {
                    var deploymentResult = await deployer.DeployAsync();

                    // Request to base address and check if various parts of the body are rendered & measure the cold startup time.
                    var response = await RetryHelper.RetryRequest(() =>
                    {
                        return deploymentResult.HttpClient.GetAsync(string.Empty);
                    }, logger, deploymentResult.HostShutdownToken);

                    var responseText = await response.Content.ReadAsStringAsync();
                    try
                    {
                        Assert.Equal("Running", responseText);
                    }
                    catch (XunitException)
                    {
                        logger.LogWarning(response.ToString());
                        logger.LogWarning(responseText);
                        throw;
                    }

                    await scenario(deploymentResult.HttpClient, logger);
                }
            }
        }

        private static async Task CheckContentLengthAsync(HttpClient client, ILogger logger)
        {
            logger.LogInformation("Testing ContentLength");
            var requestMessage = new HttpRequestMessage(HttpMethod.Get, "contentlength")
            {
                Version = new Version(1, 1)
            };

            var response = await client.SendAsync(requestMessage);
            var responseText = await response.Content.ReadAsStringAsync();
            try
            {
                Assert.Equal("Content Length", responseText);
                Assert.Null(response.Headers.TransferEncodingChunked);
                Assert.Null(response.Headers.ConnectionClose);
                Assert.Equal("14", GetContentLength(response));
            }
            catch (XunitException)
            {
                logger.LogWarning(response.ToString());
                logger.LogWarning(responseText);
                throw;
            }
        }

        private static async Task CheckHttp11ConnectionCloseAsync(HttpClient client, ILogger logger)
        {
            logger.LogInformation("Testing Http11ConnectionClose");
            var response = await client.GetAsync("connectionclose");
            var responseText = await response.Content.ReadAsStringAsync();
            try
            {
                Assert.Equal("Connnection Close", responseText);
                Assert.True(response.Headers.ConnectionClose, "/connectionclose, closed?");
                Assert.True(response.Headers.TransferEncodingChunked);
                Assert.Null(GetContentLength(response));
            }
            catch (XunitException)
            {
                logger.LogWarning(response.ToString());
                logger.LogWarning(responseText);
                throw;
            }
        }

        private static async Task CheckHttp10ConnectionCloseAsync(HttpClient client, ILogger logger)
        {
            logger.LogInformation("Testing Http10ConnectionClose");
            var requestMessage = new HttpRequestMessage(HttpMethod.Get, "connectionclose")
            {
                Version = new Version(1, 0)
            };

            var response = await client.SendAsync(requestMessage);
            var responseText = await response.Content.ReadAsStringAsync();
            try
            {
                Assert.Equal("Connnection Close", responseText);
                Assert.True(response.Headers.ConnectionClose, "/connectionclose, closed?");
                Assert.Null(response.Headers.TransferEncodingChunked);
                Assert.Null(GetContentLength(response));
            }
            catch (XunitException)
            {
                logger.LogWarning(response.ToString());
                logger.LogWarning(responseText);
                throw;
            }
        }

        private static async Task CheckChunkedAsync(HttpClient client, ILogger logger)
        {
            logger.LogInformation("Testing Chunked");
            var requestMessage = new HttpRequestMessage(HttpMethod.Get, "chunked")
            {
                Version = new Version(1, 1)
            };

            var response = await client.SendAsync(requestMessage);
            var responseText = await response.Content.ReadAsStringAsync();
            try
            {
                Assert.Equal("Chunked", responseText);
                Assert.True(response.Headers.TransferEncodingChunked, "/chunked, chunked?");
                Assert.Null(response.Headers.ConnectionClose);
                Assert.Null(GetContentLength(response));
            }
            catch (XunitException)
            {
                logger.LogWarning(response.ToString());
                logger.LogWarning(responseText);
                throw;
            }
        }

        private static async Task CheckManuallyChunkedAsync(HttpClient client, ILogger logger)
        {
            logger.LogInformation("Testing ManuallyChunked");
            var requestMessage = new HttpRequestMessage(HttpMethod.Get, "manuallychunked")
            {
                Version = new Version(1, 1)
            };

            var response = await client.SendAsync(requestMessage);
            var responseText = await response.Content.ReadAsStringAsync();
            try
            {
                Assert.Equal("Manually Chunked", responseText);
                Assert.True(response.Headers.TransferEncodingChunked, "/manuallychunked, chunked?");
                Assert.Null(response.Headers.ConnectionClose);
                Assert.Null(GetContentLength(response));
            }
            catch (XunitException)
            {
                logger.LogWarning(response.ToString());
                logger.LogWarning(responseText);
                throw;
            }
        }

        private static async Task CheckManuallyChunkedAndCloseAsync(HttpClient client, ILogger logger)
        {
            logger.LogInformation("Testing ManuallyChunkedAndClose");
            var response = await client.GetAsync("manuallychunkedandclose");
            var responseText = await response.Content.ReadAsStringAsync();
            try
            {
                Assert.Equal("Manually Chunked and Close", responseText);
                Assert.True(response.Headers.TransferEncodingChunked, "/manuallychunkedandclose, chunked?");
                Assert.True(response.Headers.ConnectionClose, "/manuallychunkedandclose, closed?");
                Assert.Null(GetContentLength(response));
            }
            catch (XunitException)
            {
                logger.LogWarning(response.ToString());
                logger.LogWarning(responseText);
                throw;
            }
        }

        private static string GetContentLength(HttpResponseMessage response)
        {
            // Don't use response.Content.Headers.ContentLength, it will dynamically calculate the value if it can.
            IEnumerable<string> values;
            return response.Content.Headers.TryGetValues(HeaderNames.ContentLength, out values) ? values.FirstOrDefault() : null;
        }
    }
}<|MERGE_RESOLUTION|>--- conflicted
+++ resolved
@@ -25,7 +25,7 @@
         }
 
         public static TestMatrix TestVariants
-            => TestMatrix.ForServers(ServerType.IISExpress, ServerType.Kestrel, ServerType.Nginx, ServerType.HttpSys)
+            => TestMatrix.ForServers(ServerType.IISExpress, ServerType.Kestrel, /* ServerType.Nginx, https://github.com/aspnet/AspNetCore-Internal/issues/1525 */ ServerType.HttpSys)
                 .WithTfms(Tfm.NetCoreApp22)
                 .WithAllAncmVersions()
                 .WithAllHostingModels();
@@ -55,65 +55,24 @@
             => TestMatrix.ForServers(ServerType.Kestrel, ServerType.HttpSys)
                 .WithTfms(Tfm.NetCoreApp22);
 
-<<<<<<< HEAD
         // Connection Close tests do not work through reverse proxies
         [ConditionalTheory]
         [MemberData(nameof(SelfhostTestVariants))]
         public Task ResponseFormats_Http10ConnectionClose(TestVariant variant)
-=======
-        [Theory]
-        [InlineData(RuntimeFlavor.CoreClr, ApplicationType.Portable)]
-        [InlineData(RuntimeFlavor.CoreClr, ApplicationType.Standalone)]
-        public Task ResponseFormats_Kestrel_ManuallyChunk(RuntimeFlavor runtimeFlavor, ApplicationType applicationType)
-        {
-            return ResponseFormats(ServerType.Kestrel, runtimeFlavor, RuntimeArchitecture.x64, CheckManuallyChunkedAsync, applicationType);
-        }
-
-        [Theory]
-        [InlineData(RuntimeFlavor.CoreClr, ApplicationType.Portable)]
-        [InlineData(RuntimeFlavor.CoreClr, ApplicationType.Standalone)]
-        public Task ResponseFormats_Kestrel_ManuallyChunkAndClose(RuntimeFlavor runtimeFlavor, ApplicationType applicationType)
-        {
-            return ResponseFormats(ServerType.Kestrel, runtimeFlavor, RuntimeArchitecture.x64, CheckManuallyChunkedAndCloseAsync, applicationType);
-        }
-
-        // Nginx
-        [ConditionalTheory(Skip = "Nginx tests are broken in PR checks: https://github.com/aspnet/AspNetCore-Internal/issues/1525")]
-        [OSSkipCondition(OperatingSystems.Windows)]
-        [InlineData(RuntimeFlavor.CoreClr, ApplicationType.Portable)]
-        [InlineData(RuntimeFlavor.CoreClr, ApplicationType.Standalone)]
-        public Task ResponseFormats_Nginx_ContentLength( RuntimeFlavor runtimeFlavor, ApplicationType applicationType)
->>>>>>> 436076fd
         {
             return ResponseFormats(variant, CheckHttp10ConnectionCloseAsync);
         }
 
-<<<<<<< HEAD
         [ConditionalTheory]
         [MemberData(nameof(SelfhostTestVariants))]
         public Task ResponseFormats_Http11ConnectionClose(TestVariant variant)
-=======
-        [ConditionalTheory(Skip = "Nginx tests are broken in PR checks: https://github.com/aspnet/AspNetCore-Internal/issues/1525")]
-        [OSSkipCondition(OperatingSystems.Windows)]
-        [InlineData(RuntimeFlavor.CoreClr, ApplicationType.Portable)]
-        [InlineData(RuntimeFlavor.CoreClr, ApplicationType.Standalone)]
-        public Task ResponseFormats_Nginx_Chunked(RuntimeFlavor runtimeFlavor, ApplicationType applicationType)
->>>>>>> 436076fd
         {
             return ResponseFormats(variant, CheckHttp11ConnectionCloseAsync);
         }
 
-<<<<<<< HEAD
         [ConditionalTheory]
         [MemberData(nameof(SelfhostTestVariants))]
         public Task ResponseFormats_ManuallyChunkAndClose(TestVariant variant)
-=======
-        [ConditionalTheory(Skip = "Nginx tests are broken in PR checks: https://github.com/aspnet/AspNetCore-Internal/issues/1525")]
-        [OSSkipCondition(OperatingSystems.Windows)]
-        [InlineData(RuntimeFlavor.CoreClr, ApplicationType.Portable)]
-        [InlineData(RuntimeFlavor.CoreClr, ApplicationType.Standalone)]
-        public Task ResponseFormats_Nginx_ManuallyChunk(RuntimeFlavor runtimeFlavor, ApplicationType applicationType)
->>>>>>> 436076fd
         {
             return ResponseFormats(variant, CheckManuallyChunkedAndCloseAsync);
         }
