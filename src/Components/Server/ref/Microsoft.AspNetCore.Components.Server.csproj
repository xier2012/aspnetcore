<!-- This file is automatically generated. -->
<Project Sdk="Microsoft.NET.Sdk">
  <PropertyGroup>
    <TargetFrameworks>$(DefaultNetCoreTargetFramework)</TargetFrameworks>
  </PropertyGroup>
<<<<<<< HEAD
  <ItemGroup Condition="'$(TargetFramework)' == 'netcoreapp3.0'">
    <Compile Include="Microsoft.AspNetCore.Components.Server.netcoreapp3.0.cs" />
    <Compile Include="Microsoft.AspNetCore.Components.Server.Manual.cs" />
    <Compile Include="../src/Properties/AssemblyInfo.cs" />
    <Reference Include="Microsoft.AspNetCore.Components.Authorization" />
    <Reference Include="Microsoft.AspNetCore.Components.Web" />
    <Reference Include="Microsoft.AspNetCore.DataProtection.Extensions" />
    <Reference Include="Microsoft.AspNetCore.SignalR" />
    <Reference Include="Microsoft.AspNetCore.StaticFiles" />
    <Reference Include="Microsoft.Extensions.Caching.Memory" />
    <Reference Include="Microsoft.Extensions.FileProviders.Composite" />
    <Reference Include="Microsoft.Extensions.FileProviders.Embedded" />
    <Reference Include="Microsoft.Extensions.Logging" />
=======
  <ItemGroup Condition="'$(TargetFramework)' == '$(DefaultNetCoreTargetFramework)'">
    <Compile Include="Microsoft.AspNetCore.Components.Server.netcoreapp.cs" />
    <Reference Include="Microsoft.AspNetCore.Components.Authorization"  />
    <Reference Include="Microsoft.AspNetCore.Components.Web"  />
    <Reference Include="Microsoft.AspNetCore.DataProtection.Extensions"  />
    <Reference Include="Microsoft.AspNetCore.SignalR"  />
    <Reference Include="Microsoft.AspNetCore.StaticFiles"  />
    <Reference Include="Microsoft.Extensions.Caching.Memory"  />
    <Reference Include="Microsoft.Extensions.FileProviders.Composite"  />
    <Reference Include="Microsoft.Extensions.FileProviders.Embedded"  />
    <Reference Include="Microsoft.Extensions.Logging"  />
>>>>>>> bc75981e
  </ItemGroup>
</Project><|MERGE_RESOLUTION|>--- conflicted
+++ resolved
@@ -3,9 +3,8 @@
   <PropertyGroup>
     <TargetFrameworks>$(DefaultNetCoreTargetFramework)</TargetFrameworks>
   </PropertyGroup>
-<<<<<<< HEAD
-  <ItemGroup Condition="'$(TargetFramework)' == 'netcoreapp3.0'">
-    <Compile Include="Microsoft.AspNetCore.Components.Server.netcoreapp3.0.cs" />
+  <ItemGroup Condition="'$(TargetFramework)' == '$(DefaultNetCoreTargetFramework)'">
+    <Compile Include="Microsoft.AspNetCore.Components.Server.netcoreapp.cs" />
     <Compile Include="Microsoft.AspNetCore.Components.Server.Manual.cs" />
     <Compile Include="../src/Properties/AssemblyInfo.cs" />
     <Reference Include="Microsoft.AspNetCore.Components.Authorization" />
@@ -17,18 +16,5 @@
     <Reference Include="Microsoft.Extensions.FileProviders.Composite" />
     <Reference Include="Microsoft.Extensions.FileProviders.Embedded" />
     <Reference Include="Microsoft.Extensions.Logging" />
-=======
-  <ItemGroup Condition="'$(TargetFramework)' == '$(DefaultNetCoreTargetFramework)'">
-    <Compile Include="Microsoft.AspNetCore.Components.Server.netcoreapp.cs" />
-    <Reference Include="Microsoft.AspNetCore.Components.Authorization"  />
-    <Reference Include="Microsoft.AspNetCore.Components.Web"  />
-    <Reference Include="Microsoft.AspNetCore.DataProtection.Extensions"  />
-    <Reference Include="Microsoft.AspNetCore.SignalR"  />
-    <Reference Include="Microsoft.AspNetCore.StaticFiles"  />
-    <Reference Include="Microsoft.Extensions.Caching.Memory"  />
-    <Reference Include="Microsoft.Extensions.FileProviders.Composite"  />
-    <Reference Include="Microsoft.Extensions.FileProviders.Embedded"  />
-    <Reference Include="Microsoft.Extensions.Logging"  />
->>>>>>> bc75981e
   </ItemGroup>
 </Project>