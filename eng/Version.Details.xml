<?xml version="1.0" encoding="utf-8"?>
<!--

  This file is used by automation to update Versions.props and may be used for other purposes, such as
  static analysis to determine the repo dependency graph.  It should only be modified manually when adding
  or removing dependencies. Updating versions should be done using the `darc` command line tool.

  See https://github.com/dotnet/arcade/blob/master/Documentation/Darc.md for instructions on using darc.
-->
<Dependencies>
  <ProductDependencies>
<<<<<<< HEAD
    <Dependency Name="Microsoft.AspNetCore.Blazor.Mono" Version="5.0.0-alpha1.19405.2">
      <Uri>https://github.com/aspnet/Blazor</Uri>
      <Sha>b2c48dd8c9099f71908fac26089cbea2c76d06a1</Sha>
    </Dependency>
    <Dependency Name="Microsoft.AspNetCore.Razor.Language" Version="5.0.0-alpha1.19407.1">
      <Uri>https://github.com/aspnet/AspNetCore-Tooling</Uri>
      <Sha>448a88e86d20fd9315901f663318d64c9c6841bf</Sha>
    </Dependency>
    <Dependency Name="Microsoft.AspNetCore.Mvc.Razor.Extensions" Version="5.0.0-alpha1.19407.1">
      <Uri>https://github.com/aspnet/AspNetCore-Tooling</Uri>
      <Sha>448a88e86d20fd9315901f663318d64c9c6841bf</Sha>
    </Dependency>
    <Dependency Name="Microsoft.CodeAnalysis.Razor" Version="5.0.0-alpha1.19407.1">
      <Uri>https://github.com/aspnet/AspNetCore-Tooling</Uri>
      <Sha>448a88e86d20fd9315901f663318d64c9c6841bf</Sha>
    </Dependency>
    <Dependency Name="Microsoft.NET.Sdk.Razor" Version="5.0.0-alpha1.19407.1">
      <Uri>https://github.com/aspnet/AspNetCore-Tooling</Uri>
      <Sha>448a88e86d20fd9315901f663318d64c9c6841bf</Sha>
=======
    <Dependency Name="Microsoft.AspNetCore.Blazor.Mono" Version="3.0.0-preview9.19405.1">
      <Uri>https://github.com/aspnet/Blazor</Uri>
      <Sha>498a843f7854f9a2a5820e55cd2c7d7654429682</Sha>
    </Dependency>
    <Dependency Name="Microsoft.AspNetCore.Razor.Language" Version="3.0.0-preview9.19405.6">
      <Uri>https://github.com/aspnet/AspNetCore-Tooling</Uri>
      <Sha>e8513f081db002887e50a27438d08d6cb451a50c</Sha>
    </Dependency>
    <Dependency Name="Microsoft.AspNetCore.Mvc.Razor.Extensions" Version="3.0.0-preview9.19405.6">
      <Uri>https://github.com/aspnet/AspNetCore-Tooling</Uri>
      <Sha>e8513f081db002887e50a27438d08d6cb451a50c</Sha>
    </Dependency>
    <Dependency Name="Microsoft.CodeAnalysis.Razor" Version="3.0.0-preview9.19405.6">
      <Uri>https://github.com/aspnet/AspNetCore-Tooling</Uri>
      <Sha>e8513f081db002887e50a27438d08d6cb451a50c</Sha>
    </Dependency>
    <Dependency Name="Microsoft.NET.Sdk.Razor" Version="3.0.0-preview9.19405.6">
      <Uri>https://github.com/aspnet/AspNetCore-Tooling</Uri>
      <Sha>e8513f081db002887e50a27438d08d6cb451a50c</Sha>
>>>>>>> c6e1bcb6
    </Dependency>
    <Dependency Name="dotnet-ef" Version="3.0.0-preview9.19405.13">
      <Uri>https://github.com/aspnet/EntityFrameworkCore</Uri>
      <Sha>07ed34e80585ca9575ea0265921d42a203193b21</Sha>
    </Dependency>
    <Dependency Name="Microsoft.EntityFrameworkCore.InMemory" Version="3.0.0-preview9.19405.13">
      <Uri>https://github.com/aspnet/EntityFrameworkCore</Uri>
      <Sha>07ed34e80585ca9575ea0265921d42a203193b21</Sha>
    </Dependency>
    <Dependency Name="Microsoft.EntityFrameworkCore.Relational" Version="3.0.0-preview9.19405.13">
      <Uri>https://github.com/aspnet/EntityFrameworkCore</Uri>
      <Sha>07ed34e80585ca9575ea0265921d42a203193b21</Sha>
    </Dependency>
    <Dependency Name="Microsoft.EntityFrameworkCore.Sqlite" Version="3.0.0-preview9.19405.13">
      <Uri>https://github.com/aspnet/EntityFrameworkCore</Uri>
      <Sha>07ed34e80585ca9575ea0265921d42a203193b21</Sha>
    </Dependency>
    <Dependency Name="Microsoft.EntityFrameworkCore.SqlServer" Version="3.0.0-preview9.19405.13">
      <Uri>https://github.com/aspnet/EntityFrameworkCore</Uri>
      <Sha>07ed34e80585ca9575ea0265921d42a203193b21</Sha>
    </Dependency>
    <Dependency Name="Microsoft.EntityFrameworkCore.Tools" Version="3.0.0-preview9.19405.13">
      <Uri>https://github.com/aspnet/EntityFrameworkCore</Uri>
      <Sha>07ed34e80585ca9575ea0265921d42a203193b21</Sha>
    </Dependency>
    <Dependency Name="Microsoft.EntityFrameworkCore" Version="3.0.0-preview9.19405.13">
      <Uri>https://github.com/aspnet/EntityFrameworkCore</Uri>
      <Sha>07ed34e80585ca9575ea0265921d42a203193b21</Sha>
    </Dependency>
    <Dependency Name="Microsoft.AspNetCore.Analyzer.Testing" Version="3.0.0-preview9.19405.2" CoherentParentDependency="Microsoft.EntityFrameworkCore">
      <Uri>https://github.com/aspnet/Extensions</Uri>
      <Sha>86469ee35cf718e0122f16f52b486303dcfbb1fe</Sha>
    </Dependency>
    <Dependency Name="Microsoft.AspNetCore.BenchmarkRunner.Sources" Version="3.0.0-preview9.19405.2" CoherentParentDependency="Microsoft.EntityFrameworkCore">
      <Uri>https://github.com/aspnet/Extensions</Uri>
      <Sha>86469ee35cf718e0122f16f52b486303dcfbb1fe</Sha>
    </Dependency>
    <Dependency Name="Microsoft.Extensions.ActivatorUtilities.Sources" Version="3.0.0-preview9.19405.2" CoherentParentDependency="Microsoft.EntityFrameworkCore">
      <Uri>https://github.com/aspnet/Extensions</Uri>
      <Sha>86469ee35cf718e0122f16f52b486303dcfbb1fe</Sha>
    </Dependency>
    <Dependency Name="Microsoft.Extensions.Caching.Abstractions" Version="3.0.0-preview9.19405.2" CoherentParentDependency="Microsoft.EntityFrameworkCore">
      <Uri>https://github.com/aspnet/Extensions</Uri>
      <Sha>86469ee35cf718e0122f16f52b486303dcfbb1fe</Sha>
    </Dependency>
    <Dependency Name="Microsoft.Extensions.Caching.Memory" Version="3.0.0-preview9.19405.2" CoherentParentDependency="Microsoft.EntityFrameworkCore">
      <Uri>https://github.com/aspnet/Extensions</Uri>
      <Sha>86469ee35cf718e0122f16f52b486303dcfbb1fe</Sha>
    </Dependency>
    <Dependency Name="Microsoft.Extensions.Caching.SqlServer" Version="3.0.0-preview9.19405.2" CoherentParentDependency="Microsoft.EntityFrameworkCore">
      <Uri>https://github.com/aspnet/Extensions</Uri>
      <Sha>86469ee35cf718e0122f16f52b486303dcfbb1fe</Sha>
    </Dependency>
    <Dependency Name="Microsoft.Extensions.Caching.StackExchangeRedis" Version="3.0.0-preview9.19405.2" CoherentParentDependency="Microsoft.EntityFrameworkCore">
      <Uri>https://github.com/aspnet/Extensions</Uri>
      <Sha>86469ee35cf718e0122f16f52b486303dcfbb1fe</Sha>
    </Dependency>
    <Dependency Name="Microsoft.Extensions.CommandLineUtils.Sources" Version="3.0.0-preview9.19405.2" CoherentParentDependency="Microsoft.EntityFrameworkCore">
      <Uri>https://github.com/aspnet/Extensions</Uri>
      <Sha>86469ee35cf718e0122f16f52b486303dcfbb1fe</Sha>
    </Dependency>
    <Dependency Name="Microsoft.Extensions.Configuration.Abstractions" Version="3.0.0-preview9.19405.2" CoherentParentDependency="Microsoft.EntityFrameworkCore">
      <Uri>https://github.com/aspnet/Extensions</Uri>
      <Sha>86469ee35cf718e0122f16f52b486303dcfbb1fe</Sha>
    </Dependency>
    <Dependency Name="Microsoft.Extensions.Configuration.AzureKeyVault" Version="3.0.0-preview9.19405.2" CoherentParentDependency="Microsoft.EntityFrameworkCore">
      <Uri>https://github.com/aspnet/Extensions</Uri>
      <Sha>86469ee35cf718e0122f16f52b486303dcfbb1fe</Sha>
    </Dependency>
    <Dependency Name="Microsoft.Extensions.Configuration.Binder" Version="3.0.0-preview9.19405.2" CoherentParentDependency="Microsoft.EntityFrameworkCore">
      <Uri>https://github.com/aspnet/Extensions</Uri>
      <Sha>86469ee35cf718e0122f16f52b486303dcfbb1fe</Sha>
    </Dependency>
    <Dependency Name="Microsoft.Extensions.Configuration.CommandLine" Version="3.0.0-preview9.19405.2" CoherentParentDependency="Microsoft.EntityFrameworkCore">
      <Uri>https://github.com/aspnet/Extensions</Uri>
      <Sha>86469ee35cf718e0122f16f52b486303dcfbb1fe</Sha>
    </Dependency>
    <Dependency Name="Microsoft.Extensions.Configuration.EnvironmentVariables" Version="3.0.0-preview9.19405.2" CoherentParentDependency="Microsoft.EntityFrameworkCore">
      <Uri>https://github.com/aspnet/Extensions</Uri>
      <Sha>86469ee35cf718e0122f16f52b486303dcfbb1fe</Sha>
    </Dependency>
    <Dependency Name="Microsoft.Extensions.Configuration.FileExtensions" Version="3.0.0-preview9.19405.2" CoherentParentDependency="Microsoft.EntityFrameworkCore">
      <Uri>https://github.com/aspnet/Extensions</Uri>
      <Sha>86469ee35cf718e0122f16f52b486303dcfbb1fe</Sha>
    </Dependency>
    <Dependency Name="Microsoft.Extensions.Configuration.Ini" Version="3.0.0-preview9.19405.2" CoherentParentDependency="Microsoft.EntityFrameworkCore">
      <Uri>https://github.com/aspnet/Extensions</Uri>
      <Sha>86469ee35cf718e0122f16f52b486303dcfbb1fe</Sha>
    </Dependency>
    <Dependency Name="Microsoft.Extensions.Configuration.Json" Version="3.0.0-preview9.19405.2" CoherentParentDependency="Microsoft.EntityFrameworkCore">
      <Uri>https://github.com/aspnet/Extensions</Uri>
      <Sha>86469ee35cf718e0122f16f52b486303dcfbb1fe</Sha>
    </Dependency>
    <Dependency Name="Microsoft.Extensions.Configuration.KeyPerFile" Version="3.0.0-preview9.19405.2" CoherentParentDependency="Microsoft.EntityFrameworkCore">
      <Uri>https://github.com/aspnet/Extensions</Uri>
      <Sha>86469ee35cf718e0122f16f52b486303dcfbb1fe</Sha>
    </Dependency>
    <Dependency Name="Microsoft.Extensions.Configuration.UserSecrets" Version="3.0.0-preview9.19405.2" CoherentParentDependency="Microsoft.EntityFrameworkCore">
      <Uri>https://github.com/aspnet/Extensions</Uri>
      <Sha>86469ee35cf718e0122f16f52b486303dcfbb1fe</Sha>
    </Dependency>
    <Dependency Name="Microsoft.Extensions.Configuration.Xml" Version="3.0.0-preview9.19405.2" CoherentParentDependency="Microsoft.EntityFrameworkCore">
      <Uri>https://github.com/aspnet/Extensions</Uri>
      <Sha>86469ee35cf718e0122f16f52b486303dcfbb1fe</Sha>
    </Dependency>
    <Dependency Name="Microsoft.Extensions.Configuration" Version="3.0.0-preview9.19405.2" CoherentParentDependency="Microsoft.EntityFrameworkCore">
      <Uri>https://github.com/aspnet/Extensions</Uri>
      <Sha>86469ee35cf718e0122f16f52b486303dcfbb1fe</Sha>
    </Dependency>
    <Dependency Name="Microsoft.Extensions.DependencyInjection.Abstractions" Version="3.0.0-preview9.19405.2" CoherentParentDependency="Microsoft.EntityFrameworkCore">
      <Uri>https://github.com/aspnet/Extensions</Uri>
      <Sha>86469ee35cf718e0122f16f52b486303dcfbb1fe</Sha>
    </Dependency>
    <Dependency Name="Microsoft.Extensions.DependencyInjection" Version="3.0.0-preview9.19405.2" CoherentParentDependency="Microsoft.EntityFrameworkCore">
      <Uri>https://github.com/aspnet/Extensions</Uri>
      <Sha>86469ee35cf718e0122f16f52b486303dcfbb1fe</Sha>
    </Dependency>
    <Dependency Name="Microsoft.Extensions.DiagnosticAdapter" Version="3.0.0-preview9.19405.2" CoherentParentDependency="Microsoft.EntityFrameworkCore">
      <Uri>https://github.com/aspnet/Extensions</Uri>
      <Sha>86469ee35cf718e0122f16f52b486303dcfbb1fe</Sha>
    </Dependency>
    <Dependency Name="Microsoft.Extensions.Diagnostics.HealthChecks.Abstractions" Version="3.0.0-preview9.19405.2" CoherentParentDependency="Microsoft.EntityFrameworkCore">
      <Uri>https://github.com/aspnet/Extensions</Uri>
      <Sha>86469ee35cf718e0122f16f52b486303dcfbb1fe</Sha>
    </Dependency>
    <Dependency Name="Microsoft.Extensions.Diagnostics.HealthChecks" Version="3.0.0-preview9.19405.2" CoherentParentDependency="Microsoft.EntityFrameworkCore">
      <Uri>https://github.com/aspnet/Extensions</Uri>
      <Sha>86469ee35cf718e0122f16f52b486303dcfbb1fe</Sha>
    </Dependency>
    <Dependency Name="Microsoft.Extensions.FileProviders.Abstractions" Version="3.0.0-preview9.19405.2" CoherentParentDependency="Microsoft.EntityFrameworkCore">
      <Uri>https://github.com/aspnet/Extensions</Uri>
      <Sha>86469ee35cf718e0122f16f52b486303dcfbb1fe</Sha>
    </Dependency>
    <Dependency Name="Microsoft.Extensions.FileProviders.Composite" Version="3.0.0-preview9.19405.2" CoherentParentDependency="Microsoft.EntityFrameworkCore">
      <Uri>https://github.com/aspnet/Extensions</Uri>
      <Sha>86469ee35cf718e0122f16f52b486303dcfbb1fe</Sha>
    </Dependency>
    <Dependency Name="Microsoft.Extensions.FileProviders.Embedded" Version="3.0.0-preview9.19405.2" CoherentParentDependency="Microsoft.EntityFrameworkCore">
      <Uri>https://github.com/aspnet/Extensions</Uri>
      <Sha>86469ee35cf718e0122f16f52b486303dcfbb1fe</Sha>
    </Dependency>
    <Dependency Name="Microsoft.Extensions.FileProviders.Physical" Version="3.0.0-preview9.19405.2" CoherentParentDependency="Microsoft.EntityFrameworkCore">
      <Uri>https://github.com/aspnet/Extensions</Uri>
      <Sha>86469ee35cf718e0122f16f52b486303dcfbb1fe</Sha>
    </Dependency>
    <Dependency Name="Microsoft.Extensions.FileSystemGlobbing" Version="3.0.0-preview9.19405.2" CoherentParentDependency="Microsoft.EntityFrameworkCore">
      <Uri>https://github.com/aspnet/Extensions</Uri>
      <Sha>86469ee35cf718e0122f16f52b486303dcfbb1fe</Sha>
    </Dependency>
    <Dependency Name="Microsoft.Extensions.HashCodeCombiner.Sources" Version="3.0.0-preview9.19405.2" CoherentParentDependency="Microsoft.EntityFrameworkCore">
      <Uri>https://github.com/aspnet/Extensions</Uri>
      <Sha>86469ee35cf718e0122f16f52b486303dcfbb1fe</Sha>
    </Dependency>
    <Dependency Name="Microsoft.Extensions.Hosting.Abstractions" Version="3.0.0-preview9.19405.2" CoherentParentDependency="Microsoft.EntityFrameworkCore">
      <Uri>https://github.com/aspnet/Extensions</Uri>
      <Sha>86469ee35cf718e0122f16f52b486303dcfbb1fe</Sha>
    </Dependency>
    <Dependency Name="Microsoft.Extensions.Hosting" Version="3.0.0-preview9.19405.2" CoherentParentDependency="Microsoft.EntityFrameworkCore">
      <Uri>https://github.com/aspnet/Extensions</Uri>
      <Sha>86469ee35cf718e0122f16f52b486303dcfbb1fe</Sha>
    </Dependency>
    <Dependency Name="Microsoft.Extensions.HostFactoryResolver.Sources" Version="3.0.0-preview9.19405.2" CoherentParentDependency="Microsoft.EntityFrameworkCore">
      <Uri>https://github.com/aspnet/Extensions</Uri>
      <Sha>86469ee35cf718e0122f16f52b486303dcfbb1fe</Sha>
    </Dependency>
    <Dependency Name="Microsoft.Extensions.Http" Version="3.0.0-preview9.19405.2" CoherentParentDependency="Microsoft.EntityFrameworkCore">
      <Uri>https://github.com/aspnet/Extensions</Uri>
      <Sha>86469ee35cf718e0122f16f52b486303dcfbb1fe</Sha>
    </Dependency>
    <Dependency Name="Microsoft.Extensions.Localization.Abstractions" Version="3.0.0-preview9.19405.2" CoherentParentDependency="Microsoft.EntityFrameworkCore">
      <Uri>https://github.com/aspnet/Extensions</Uri>
      <Sha>86469ee35cf718e0122f16f52b486303dcfbb1fe</Sha>
    </Dependency>
    <Dependency Name="Microsoft.Extensions.Localization" Version="3.0.0-preview9.19405.2" CoherentParentDependency="Microsoft.EntityFrameworkCore">
      <Uri>https://github.com/aspnet/Extensions</Uri>
      <Sha>86469ee35cf718e0122f16f52b486303dcfbb1fe</Sha>
    </Dependency>
    <Dependency Name="Microsoft.Extensions.Logging.Abstractions" Version="3.0.0-preview9.19405.2" CoherentParentDependency="Microsoft.EntityFrameworkCore">
      <Uri>https://github.com/aspnet/Extensions</Uri>
      <Sha>86469ee35cf718e0122f16f52b486303dcfbb1fe</Sha>
    </Dependency>
    <Dependency Name="Microsoft.Extensions.Logging.AzureAppServices" Version="3.0.0-preview9.19405.2" CoherentParentDependency="Microsoft.EntityFrameworkCore">
      <Uri>https://github.com/aspnet/Extensions</Uri>
      <Sha>86469ee35cf718e0122f16f52b486303dcfbb1fe</Sha>
    </Dependency>
    <Dependency Name="Microsoft.Extensions.Logging.Configuration" Version="3.0.0-preview9.19405.2" CoherentParentDependency="Microsoft.EntityFrameworkCore">
      <Uri>https://github.com/aspnet/Extensions</Uri>
      <Sha>86469ee35cf718e0122f16f52b486303dcfbb1fe</Sha>
    </Dependency>
    <Dependency Name="Microsoft.Extensions.Logging.Console" Version="3.0.0-preview9.19405.2" CoherentParentDependency="Microsoft.EntityFrameworkCore">
      <Uri>https://github.com/aspnet/Extensions</Uri>
      <Sha>86469ee35cf718e0122f16f52b486303dcfbb1fe</Sha>
    </Dependency>
    <Dependency Name="Microsoft.Extensions.Logging.Debug" Version="3.0.0-preview9.19405.2" CoherentParentDependency="Microsoft.EntityFrameworkCore">
      <Uri>https://github.com/aspnet/Extensions</Uri>
      <Sha>86469ee35cf718e0122f16f52b486303dcfbb1fe</Sha>
    </Dependency>
    <Dependency Name="Microsoft.Extensions.Logging.EventSource" Version="3.0.0-preview9.19405.2" CoherentParentDependency="Microsoft.EntityFrameworkCore">
      <Uri>https://github.com/aspnet/Extensions</Uri>
      <Sha>86469ee35cf718e0122f16f52b486303dcfbb1fe</Sha>
    </Dependency>
    <Dependency Name="Microsoft.Extensions.Logging.EventLog" Version="3.0.0-preview9.19405.2" CoherentParentDependency="Microsoft.EntityFrameworkCore">
      <Uri>https://github.com/aspnet/Extensions</Uri>
      <Sha>86469ee35cf718e0122f16f52b486303dcfbb1fe</Sha>
    </Dependency>
    <Dependency Name="Microsoft.Extensions.Logging.TraceSource" Version="3.0.0-preview9.19405.2" CoherentParentDependency="Microsoft.EntityFrameworkCore">
      <Uri>https://github.com/aspnet/Extensions</Uri>
      <Sha>86469ee35cf718e0122f16f52b486303dcfbb1fe</Sha>
    </Dependency>
    <Dependency Name="Microsoft.Extensions.Logging.Testing" Version="3.0.0-preview9.19405.2" CoherentParentDependency="Microsoft.EntityFrameworkCore">
      <Uri>https://github.com/aspnet/Extensions</Uri>
      <Sha>86469ee35cf718e0122f16f52b486303dcfbb1fe</Sha>
    </Dependency>
    <Dependency Name="Microsoft.Extensions.Logging" Version="3.0.0-preview9.19405.2" CoherentParentDependency="Microsoft.EntityFrameworkCore">
      <Uri>https://github.com/aspnet/Extensions</Uri>
      <Sha>86469ee35cf718e0122f16f52b486303dcfbb1fe</Sha>
    </Dependency>
    <Dependency Name="Microsoft.Extensions.ObjectPool" Version="3.0.0-preview9.19405.2" CoherentParentDependency="Microsoft.EntityFrameworkCore">
      <Uri>https://github.com/aspnet/Extensions</Uri>
      <Sha>86469ee35cf718e0122f16f52b486303dcfbb1fe</Sha>
    </Dependency>
    <Dependency Name="Microsoft.Extensions.Options.ConfigurationExtensions" Version="3.0.0-preview9.19405.2" CoherentParentDependency="Microsoft.EntityFrameworkCore">
      <Uri>https://github.com/aspnet/Extensions</Uri>
      <Sha>86469ee35cf718e0122f16f52b486303dcfbb1fe</Sha>
    </Dependency>
    <Dependency Name="Microsoft.Extensions.Options.DataAnnotations" Version="3.0.0-preview9.19405.2" CoherentParentDependency="Microsoft.EntityFrameworkCore">
      <Uri>https://github.com/aspnet/Extensions</Uri>
      <Sha>86469ee35cf718e0122f16f52b486303dcfbb1fe</Sha>
    </Dependency>
    <Dependency Name="Microsoft.Extensions.Options" Version="3.0.0-preview9.19405.2" CoherentParentDependency="Microsoft.EntityFrameworkCore">
      <Uri>https://github.com/aspnet/Extensions</Uri>
      <Sha>86469ee35cf718e0122f16f52b486303dcfbb1fe</Sha>
    </Dependency>
    <Dependency Name="Microsoft.Extensions.ParameterDefaultValue.Sources" Version="3.0.0-preview9.19405.2" CoherentParentDependency="Microsoft.EntityFrameworkCore">
      <Uri>https://github.com/aspnet/Extensions</Uri>
      <Sha>86469ee35cf718e0122f16f52b486303dcfbb1fe</Sha>
    </Dependency>
    <Dependency Name="Microsoft.Extensions.Primitives" Version="3.0.0-preview9.19405.2" CoherentParentDependency="Microsoft.EntityFrameworkCore">
      <Uri>https://github.com/aspnet/Extensions</Uri>
      <Sha>86469ee35cf718e0122f16f52b486303dcfbb1fe</Sha>
    </Dependency>
    <Dependency Name="Microsoft.Extensions.TypeNameHelper.Sources" Version="3.0.0-preview9.19405.2" CoherentParentDependency="Microsoft.EntityFrameworkCore">
      <Uri>https://github.com/aspnet/Extensions</Uri>
      <Sha>86469ee35cf718e0122f16f52b486303dcfbb1fe</Sha>
    </Dependency>
    <Dependency Name="Microsoft.Extensions.ValueStopwatch.Sources" Version="3.0.0-preview9.19405.2" CoherentParentDependency="Microsoft.EntityFrameworkCore">
      <Uri>https://github.com/aspnet/Extensions</Uri>
      <Sha>86469ee35cf718e0122f16f52b486303dcfbb1fe</Sha>
    </Dependency>
    <Dependency Name="Microsoft.Extensions.WebEncoders" Version="3.0.0-preview9.19405.2" CoherentParentDependency="Microsoft.EntityFrameworkCore">
      <Uri>https://github.com/aspnet/Extensions</Uri>
      <Sha>86469ee35cf718e0122f16f52b486303dcfbb1fe</Sha>
    </Dependency>
    <Dependency Name="Microsoft.Internal.Extensions.Refs" Version="3.0.0-preview9.19405.2" CoherentParentDependency="Microsoft.EntityFrameworkCore">
      <Uri>https://github.com/aspnet/Extensions</Uri>
      <Sha>86469ee35cf718e0122f16f52b486303dcfbb1fe</Sha>
    </Dependency>
    <Dependency Name="Microsoft.JSInterop" Version="3.0.0-preview9.19405.2" CoherentParentDependency="Microsoft.EntityFrameworkCore">
      <Uri>https://github.com/aspnet/Extensions</Uri>
      <Sha>86469ee35cf718e0122f16f52b486303dcfbb1fe</Sha>
    </Dependency>
    <Dependency Name="Mono.WebAssembly.Interop" Version="3.0.0-preview9.19405.2" CoherentParentDependency="Microsoft.EntityFrameworkCore">
      <Uri>https://github.com/aspnet/Extensions</Uri>
      <Sha>86469ee35cf718e0122f16f52b486303dcfbb1fe</Sha>
    </Dependency>
    <Dependency Name="Microsoft.Bcl.AsyncInterfaces" Version="1.0.0-preview8.19378.8" CoherentParentDependency="Microsoft.NETCore.App.Runtime.win-x64">
      <Uri>https://github.com/dotnet/corefx</Uri>
      <Sha>80f411d58df8338ccd9430900b541a037a9cb383</Sha>
    </Dependency>
    <Dependency Name="Microsoft.CSharp" Version="4.6.0-preview8.19378.8" CoherentParentDependency="Microsoft.NETCore.App.Runtime.win-x64">
      <Uri>https://github.com/dotnet/corefx</Uri>
      <Sha>80f411d58df8338ccd9430900b541a037a9cb383</Sha>
    </Dependency>
    <Dependency Name="Microsoft.Win32.Registry" Version="4.6.0-preview8.19378.8" CoherentParentDependency="Microsoft.NETCore.App.Runtime.win-x64">
      <Uri>https://github.com/dotnet/corefx</Uri>
      <Sha>80f411d58df8338ccd9430900b541a037a9cb383</Sha>
    </Dependency>
    <Dependency Name="Microsoft.Win32.SystemEvents" Version="4.6.0-preview8.19378.8" CoherentParentDependency="Microsoft.NETCore.App.Runtime.win-x64">
      <Uri>https://github.com/dotnet/corefx</Uri>
      <Sha>80f411d58df8338ccd9430900b541a037a9cb383</Sha>
    </Dependency>
    <Dependency Name="System.ComponentModel.Annotations" Version="4.6.0-preview8.19378.8" CoherentParentDependency="Microsoft.NETCore.App.Runtime.win-x64">
      <Uri>https://github.com/dotnet/corefx</Uri>
      <Sha>80f411d58df8338ccd9430900b541a037a9cb383</Sha>
    </Dependency>
    <Dependency Name="System.Data.SqlClient" Version="4.7.0-preview6.19264.9" CoherentParentDependency="Microsoft.NETCore.App.Runtime.win-x64" Pinned="true">
      <Uri>https://github.com/dotnet/corefx</Uri>
      <Sha>a28176b5ec68b6da1472934fe9493790d1665cae</Sha>
    </Dependency>
    <Dependency Name="System.Diagnostics.EventLog" Version="4.6.0-preview8.19378.8" CoherentParentDependency="Microsoft.NETCore.App.Runtime.win-x64">
      <Uri>https://github.com/dotnet/corefx</Uri>
      <Sha>80f411d58df8338ccd9430900b541a037a9cb383</Sha>
    </Dependency>
    <Dependency Name="System.Drawing.Common" Version="4.6.0-preview8.19378.8" CoherentParentDependency="Microsoft.NETCore.App.Runtime.win-x64">
      <Uri>https://github.com/dotnet/corefx</Uri>
      <Sha>80f411d58df8338ccd9430900b541a037a9cb383</Sha>
    </Dependency>
    <Dependency Name="System.IO.Pipelines" Version="4.6.0-preview8.19378.8" CoherentParentDependency="Microsoft.NETCore.App.Runtime.win-x64">
      <Uri>https://github.com/dotnet/corefx</Uri>
      <Sha>80f411d58df8338ccd9430900b541a037a9cb383</Sha>
    </Dependency>
    <Dependency Name="System.Net.Http.WinHttpHandler" Version="4.6.0-preview8.19378.8" CoherentParentDependency="Microsoft.NETCore.App.Runtime.win-x64">
      <Uri>https://github.com/dotnet/corefx</Uri>
      <Sha>80f411d58df8338ccd9430900b541a037a9cb383</Sha>
    </Dependency>
    <Dependency Name="System.Net.WebSockets.WebSocketProtocol" Version="4.6.0-preview8.19378.8" CoherentParentDependency="Microsoft.NETCore.App.Runtime.win-x64">
      <Uri>https://github.com/dotnet/corefx</Uri>
      <Sha>80f411d58df8338ccd9430900b541a037a9cb383</Sha>
    </Dependency>
    <Dependency Name="System.Reflection.Metadata" Version="1.7.0-preview8.19378.8" CoherentParentDependency="Microsoft.NETCore.App.Runtime.win-x64">
      <Uri>https://github.com/dotnet/corefx</Uri>
      <Sha>80f411d58df8338ccd9430900b541a037a9cb383</Sha>
    </Dependency>
    <Dependency Name="System.Runtime.CompilerServices.Unsafe" Version="4.6.0-preview8.19378.8" CoherentParentDependency="Microsoft.NETCore.App.Runtime.win-x64">
      <Uri>https://github.com/dotnet/corefx</Uri>
      <Sha>80f411d58df8338ccd9430900b541a037a9cb383</Sha>
    </Dependency>
    <Dependency Name="System.Security.Cryptography.Cng" Version="4.6.0-preview8.19378.8" CoherentParentDependency="Microsoft.NETCore.App.Runtime.win-x64">
      <Uri>https://github.com/dotnet/corefx</Uri>
      <Sha>80f411d58df8338ccd9430900b541a037a9cb383</Sha>
    </Dependency>
    <Dependency Name="System.Security.Cryptography.Pkcs" Version="4.6.0-preview8.19378.8" CoherentParentDependency="Microsoft.NETCore.App.Runtime.win-x64">
      <Uri>https://github.com/dotnet/corefx</Uri>
      <Sha>80f411d58df8338ccd9430900b541a037a9cb383</Sha>
    </Dependency>
    <Dependency Name="System.Security.Cryptography.Xml" Version="4.6.0-preview8.19378.8" CoherentParentDependency="Microsoft.NETCore.App.Runtime.win-x64">
      <Uri>https://github.com/dotnet/corefx</Uri>
      <Sha>80f411d58df8338ccd9430900b541a037a9cb383</Sha>
    </Dependency>
    <Dependency Name="System.Security.Permissions" Version="4.6.0-preview8.19378.8" CoherentParentDependency="Microsoft.NETCore.App.Runtime.win-x64">
      <Uri>https://github.com/dotnet/corefx</Uri>
      <Sha>80f411d58df8338ccd9430900b541a037a9cb383</Sha>
    </Dependency>
    <Dependency Name="System.Security.Principal.Windows" Version="4.6.0-preview8.19378.8" CoherentParentDependency="Microsoft.NETCore.App.Runtime.win-x64">
      <Uri>https://github.com/dotnet/corefx</Uri>
      <Sha>80f411d58df8338ccd9430900b541a037a9cb383</Sha>
    </Dependency>
    <Dependency Name="System.ServiceProcess.ServiceController" Version="4.6.0-preview8.19378.8" CoherentParentDependency="Microsoft.NETCore.App.Runtime.win-x64">
      <Uri>https://github.com/dotnet/corefx</Uri>
      <Sha>80f411d58df8338ccd9430900b541a037a9cb383</Sha>
    </Dependency>
    <Dependency Name="System.Text.Encodings.Web" Version="4.6.0-preview8.19378.8" CoherentParentDependency="Microsoft.NETCore.App.Runtime.win-x64">
      <Uri>https://github.com/dotnet/corefx</Uri>
      <Sha>80f411d58df8338ccd9430900b541a037a9cb383</Sha>
    </Dependency>
    <Dependency Name="System.Text.Json" Version="4.6.0-preview8.19378.8" CoherentParentDependency="Microsoft.NETCore.App.Runtime.win-x64">
      <Uri>https://github.com/dotnet/corefx</Uri>
      <Sha>80f411d58df8338ccd9430900b541a037a9cb383</Sha>
    </Dependency>
    <Dependency Name="System.Threading.Channels" Version="4.6.0-preview8.19378.8" CoherentParentDependency="Microsoft.NETCore.App.Runtime.win-x64">
      <Uri>https://github.com/dotnet/corefx</Uri>
      <Sha>80f411d58df8338ccd9430900b541a037a9cb383</Sha>
    </Dependency>
    <Dependency Name="System.Windows.Extensions" Version="4.6.0-preview8.19378.8" CoherentParentDependency="Microsoft.NETCore.App.Runtime.win-x64">
      <Uri>https://github.com/dotnet/corefx</Uri>
      <Sha>80f411d58df8338ccd9430900b541a037a9cb383</Sha>
    </Dependency>
    <Dependency Name="Microsoft.Extensions.DependencyModel" Version="3.0.0-preview8-28379-05" CoherentParentDependency="Microsoft.Extensions.Logging">
      <Uri>https://github.com/dotnet/core-setup</Uri>
      <Sha>d15a0adeb874801e7bfaa4fbbb306a2efa268497</Sha>
    </Dependency>
    <Dependency Name="Microsoft.NETCore.App.Ref" Version="3.0.0-preview8-28379-05" CoherentParentDependency="Microsoft.Extensions.Logging">
      <Uri>https://github.com/dotnet/core-setup</Uri>
      <Sha>d15a0adeb874801e7bfaa4fbbb306a2efa268497</Sha>
    </Dependency>
    <!--
         Win-x64 is used here because we have picked an arbitrary runtime identifier to flow the version of the latest NETCore.App runtime.
         All Runtime.$rid packages should have the same version.
    -->
    <Dependency Name="Microsoft.NETCore.App.Runtime.win-x64" Version="3.0.0-preview8-28379-05" CoherentParentDependency="Microsoft.Extensions.Logging">
      <Uri>https://github.com/dotnet/core-setup</Uri>
      <Sha>d15a0adeb874801e7bfaa4fbbb306a2efa268497</Sha>
    </Dependency>
    <Dependency Name="NETStandard.Library.Ref" Version="2.1.0-preview8-28379-05" CoherentParentDependency="Microsoft.Extensions.Logging">
      <Uri>https://github.com/dotnet/core-setup</Uri>
      <Sha>d15a0adeb874801e7bfaa4fbbb306a2efa268497</Sha>
    </Dependency>
  </ProductDependencies>
  <ToolsetDependencies>
    <!-- Listed explicitly to workaround https://github.com/dotnet/cli/issues/10528 -->
    <Dependency Name="Microsoft.NETCore.Platforms" Version="3.0.0-preview8.19378.8" CoherentParentDependency="Microsoft.NETCore.App.Runtime.win-x64">
      <Uri>https://github.com/dotnet/corefx</Uri>
      <Sha>80f411d58df8338ccd9430900b541a037a9cb383</Sha>
    </Dependency>
    <Dependency Name="Internal.AspNetCore.Analyzers" Version="3.0.0-preview9.19405.2" CoherentParentDependency="Microsoft.EntityFrameworkCore">
      <Uri>https://github.com/aspnet/Extensions</Uri>
      <Sha>86469ee35cf718e0122f16f52b486303dcfbb1fe</Sha>
    </Dependency>
    <Dependency Name="Microsoft.DotNet.GenAPI" Version="1.0.0-beta.19404.1">
      <Uri>https://github.com/dotnet/arcade</Uri>
      <Sha>b1c2f33f0cef32d1df6e7f388017fd6761d3fcad</Sha>
    </Dependency>
    <Dependency Name="Microsoft.DotNet.Arcade.Sdk" Version="1.0.0-beta.19404.1">
      <Uri>https://github.com/dotnet/arcade</Uri>
      <Sha>b1c2f33f0cef32d1df6e7f388017fd6761d3fcad</Sha>
    </Dependency>
    <Dependency Name="Microsoft.DotNet.Helix.Sdk" Version="2.0.0-beta.19404.1">
      <Uri>https://github.com/dotnet/arcade</Uri>
      <Sha>b1c2f33f0cef32d1df6e7f388017fd6761d3fcad</Sha>
    </Dependency>
    <Dependency Name="Microsoft.AspNetCore.Testing" Version="3.0.0-preview9.19405.2" CoherentParentDependency="Microsoft.EntityFrameworkCore">
      <Uri>https://github.com/aspnet/Extensions</Uri>
      <Sha>86469ee35cf718e0122f16f52b486303dcfbb1fe</Sha>
    </Dependency>
    <Dependency Name="Microsoft.Net.Compilers.Toolset" Version="3.3.0-beta3-19401-01" CoherentParentDependency="Microsoft.Extensions.Logging">
      <Uri>https://github.com/dotnet/roslyn</Uri>
      <Sha>e9b4c66fb2f26bca02d4a718c48c1c39e9963c9f</Sha>
    </Dependency>
  </ToolsetDependencies>
</Dependencies><|MERGE_RESOLUTION|>--- conflicted
+++ resolved
@@ -9,7 +9,6 @@
 -->
 <Dependencies>
   <ProductDependencies>
-<<<<<<< HEAD
     <Dependency Name="Microsoft.AspNetCore.Blazor.Mono" Version="5.0.0-alpha1.19405.2">
       <Uri>https://github.com/aspnet/Blazor</Uri>
       <Sha>b2c48dd8c9099f71908fac26089cbea2c76d06a1</Sha>
@@ -29,27 +28,6 @@
     <Dependency Name="Microsoft.NET.Sdk.Razor" Version="5.0.0-alpha1.19407.1">
       <Uri>https://github.com/aspnet/AspNetCore-Tooling</Uri>
       <Sha>448a88e86d20fd9315901f663318d64c9c6841bf</Sha>
-=======
-    <Dependency Name="Microsoft.AspNetCore.Blazor.Mono" Version="3.0.0-preview9.19405.1">
-      <Uri>https://github.com/aspnet/Blazor</Uri>
-      <Sha>498a843f7854f9a2a5820e55cd2c7d7654429682</Sha>
-    </Dependency>
-    <Dependency Name="Microsoft.AspNetCore.Razor.Language" Version="3.0.0-preview9.19405.6">
-      <Uri>https://github.com/aspnet/AspNetCore-Tooling</Uri>
-      <Sha>e8513f081db002887e50a27438d08d6cb451a50c</Sha>
-    </Dependency>
-    <Dependency Name="Microsoft.AspNetCore.Mvc.Razor.Extensions" Version="3.0.0-preview9.19405.6">
-      <Uri>https://github.com/aspnet/AspNetCore-Tooling</Uri>
-      <Sha>e8513f081db002887e50a27438d08d6cb451a50c</Sha>
-    </Dependency>
-    <Dependency Name="Microsoft.CodeAnalysis.Razor" Version="3.0.0-preview9.19405.6">
-      <Uri>https://github.com/aspnet/AspNetCore-Tooling</Uri>
-      <Sha>e8513f081db002887e50a27438d08d6cb451a50c</Sha>
-    </Dependency>
-    <Dependency Name="Microsoft.NET.Sdk.Razor" Version="3.0.0-preview9.19405.6">
-      <Uri>https://github.com/aspnet/AspNetCore-Tooling</Uri>
-      <Sha>e8513f081db002887e50a27438d08d6cb451a50c</Sha>
->>>>>>> c6e1bcb6
     </Dependency>
     <Dependency Name="dotnet-ef" Version="3.0.0-preview9.19405.13">
       <Uri>https://github.com/aspnet/EntityFrameworkCore</Uri>
