--- conflicted
+++ resolved
@@ -17,23 +17,7 @@
 [submodule "modules/Diagnostics"]
 	path = modules/Diagnostics
 	url = https://github.com/aspnet/Diagnostics.git
-<<<<<<< HEAD
 	branch = master
-[submodule "modules/Hosting"]
-	path = modules/Hosting
-	url = https://github.com/aspnet/Hosting.git
-	branch = master
-[submodule "modules/HttpAbstractions"]
-	path = modules/HttpAbstractions
-	url = https://github.com/aspnet/HttpAbstractions.git
-	branch = master
-=======
-	branch = release/2.2
-[submodule "modules/EntityFrameworkCore"]
-	path = modules/EntityFrameworkCore
-	url = https://github.com/aspnet/EntityFrameworkCore.git
-	branch = release/2.2
->>>>>>> bfba7413
 [submodule "modules/HttpSysServer"]
 	path = modules/HttpSysServer
 	url = https://github.com/aspnet/HttpSysServer.git
