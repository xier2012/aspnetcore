--- conflicted
+++ resolved
@@ -1559,10 +1559,6 @@
                     return;
                 }
 
-<<<<<<< HEAD
-                var outputKind = SpanKindInternal.Markup;
-=======
->>>>>>> 4c98b7f8
                 switch (tokenDescriptor.Kind)
                 {
                     case DirectiveTokenKind.Type:
@@ -1575,11 +1571,6 @@
 
                             return;
                         }
-<<<<<<< HEAD
-
-                        outputKind = SpanKindInternal.Code;
-=======
->>>>>>> 4c98b7f8
                         break;
 
                     case DirectiveTokenKind.Namespace:
@@ -1592,11 +1583,6 @@
 
                             return;
                         }
-<<<<<<< HEAD
-
-                        outputKind = SpanKindInternal.Code;
-=======
->>>>>>> 4c98b7f8
                         break;
 
                     case DirectiveTokenKind.Member:
@@ -1612,11 +1598,6 @@
                                 CurrentSymbol.Content.Length);
                             return;
                         }
-<<<<<<< HEAD
-
-                        outputKind = SpanKindInternal.Code;
-=======
->>>>>>> 4c98b7f8
                         break;
 
                     case DirectiveTokenKind.String:
@@ -1636,11 +1617,7 @@
                 }
 
                 Span.ChunkGenerator = new DirectiveTokenChunkGenerator(tokenDescriptor);
-<<<<<<< HEAD
-                Output(outputKind, AcceptedCharactersInternal.NonWhiteSpace);
-=======
-                Output(SpanKind.Code, AcceptedCharacters.NonWhiteSpace);
->>>>>>> 4c98b7f8
+                Output(SpanKindInternal.Code, AcceptedCharactersInternal.NonWhiteSpace);
             }
 
             AcceptWhile(IsSpacingToken(includeNewLines: false, includeComments: true));
